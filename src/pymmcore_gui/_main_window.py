--- conflicted
+++ resolved
@@ -8,12 +8,8 @@
 
 import ndv
 from pymmcore_plus import CMMCorePlus
-<<<<<<< HEAD
 from pymmcore_plus.mda.handlers import TensorStoreHandler
-from pymmcore_widgets import ImagePreview
 from PyQt6.QtCore import QObject, Qt, QTimer
-=======
->>>>>>> 14541727
 from PyQt6.QtGui import QAction, QCloseEvent
 from PyQt6.QtWidgets import (
     QDialog,
@@ -128,11 +124,7 @@
         # get global CMMCorePlus instance
         self._mmc = mmc = mmcore or CMMCorePlus.instance()
 
-<<<<<<< HEAD
-        self._viewers_manager = _ViewersManager(self, self._mmc)
-=======
         self._img_preview = PygfxImagePreview(self, mmcore=self._mmc)
->>>>>>> 14541727
 
         # MENUS ====================================
         # To add menus or menu items, add them to the MENUS dict above
@@ -174,11 +166,7 @@
         self.setCentralWidget(central_wdg)
 
         layout = QVBoxLayout(central_wdg)
-<<<<<<< HEAD
-        layout.addWidget(ImagePreview(mmcore=self._mmc, use_with_mda=False))
-=======
         layout.addWidget(self._img_preview)
->>>>>>> 14541727
 
     @property
     def mmcore(self) -> CMMCorePlus:
