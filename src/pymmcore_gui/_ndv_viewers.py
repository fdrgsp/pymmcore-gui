--- conflicted
+++ resolved
@@ -19,14 +19,9 @@
 if TYPE_CHECKING:
     from collections.abc import Hashable, Iterator, Mapping, Sequence
 
-<<<<<<< HEAD
-    from ndv.models._array_display_model import IndexMap
-=======
-    import numpy as np
     from ndv.models._array_display_model import (
         IndexMap,  # pyright: ignore[reportPrivateImportUsage]
     )
->>>>>>> 4fa61d45
     from pymmcore_plus import CMMCorePlus
     from pymmcore_plus.metadata import FrameMetaV1, SummaryMetaV1
     from PyQt6.QtWidgets import QWidget
