"""Defines actions that toggle/create singleton widgets."""

from __future__ import annotations

from dataclasses import dataclass
from typing import TYPE_CHECKING, Generic, TypeVar, cast

from pymmcore_plus import CMMCorePlus
from PyQt6.QtCore import Qt
from PyQt6.QtGui import QAction

from pymmcore_gui.actions._action_info import ActionKey

from ._action_info import ActionInfo

if TYPE_CHECKING:
    from collections.abc import Callable

    import pymmcore_widgets as pmmw
    from PyQt6.QtCore import QObject
    from PyQt6.QtWidgets import QWidget

    from pymmcore_gui._main_window import MicroManagerGUI
    from pymmcore_gui.widgets._exception_log import ExceptionLog
    from pymmcore_gui.widgets._mm_console import MMConsole
    from pymmcore_gui.widgets._stage_control import StagesControlWidget


# ######################## Functions that create widgets #########################


def _get_mm_main_window(obj: QObject) -> MicroManagerGUI | None:
    if obj.objectName() == "MicroManagerGUI":
        return cast("MicroManagerGUI", obj)
    parent = obj.parent()
    while parent is not None:
        if parent.objectName() == "MicroManagerGUI":
            return cast("MicroManagerGUI", parent)
        parent = parent.parent()
    return None


def _get_core(obj: QObject) -> CMMCorePlus:
    if win := _get_mm_main_window(obj):
        return win.mmc
    return CMMCorePlus.instance()


def create_property_browser(parent: QWidget) -> pmmw.PropertyBrowser:
    """Create a Property Browser widget."""
    from pymmcore_widgets import PropertyBrowser

    return PropertyBrowser(parent=parent, mmcore=_get_core(parent))


def create_about_widget(parent: QWidget) -> QWidget:
    """Create an "about this program" widget."""
    from pymmcore_gui.widgets._about_widget import AboutWidget

    return AboutWidget(parent=parent)


def create_mm_console(parent: QWidget) -> MMConsole:
    """Create a console widget."""
    from pymmcore_gui.widgets._mm_console import MMConsole

    return MMConsole(parent=parent)


def create_install_widgets(parent: QWidget) -> pmmw.InstallWidget:
    """Create the Install Devices widget."""
    from pymmcore_widgets import InstallWidget

    wdg = InstallWidget(parent=parent)
    wdg.setWindowFlags(Qt.WindowType.WindowStaysOnTopHint | Qt.WindowType.Window)
    wdg.resize(800, 400)
    return wdg


def create_mda_widget(parent: QWidget) -> pmmw.MDAWidget:
    """Create the MDA widget."""
<<<<<<< HEAD
    from pymmcore_gui.widgets import _MDAWidget
=======
    # from pymmcore_gui.widgets import _MDAWidget
    from pymmcore_widgets import MDAWidget
>>>>>>> 797078e7

    return _MDAWidget(parent=parent, mmcore=_get_core(parent))


def create_camera_roi(parent: QWidget) -> pmmw.CameraRoiWidget:
    """Create the Camera ROI widget."""
    from pymmcore_widgets import CameraRoiWidget

    return CameraRoiWidget(parent=parent, mmcore=_get_core(parent))


def create_config_groups(parent: QWidget) -> pmmw.GroupPresetTableWidget:
    """Create the Config Groups widget."""
    from pymmcore_widgets import GroupPresetTableWidget

    return GroupPresetTableWidget(parent=parent, mmcore=_get_core(parent))


def create_pixel_config(parent: QWidget) -> pmmw.PixelConfigurationWidget:
    """Create the Pixel Configuration widget."""
    from pymmcore_widgets import PixelConfigurationWidget

    return PixelConfigurationWidget(parent=parent, mmcore=_get_core(parent))


def create_exception_log(parent: QWidget) -> ExceptionLog:
    """Create the Exception Log widget."""
    from pymmcore_gui.widgets._exception_log import ExceptionLog

    wdg = ExceptionLog(parent=parent)
    wdg.setWindowFlags(Qt.WindowType.WindowStaysOnTopHint | Qt.WindowType.Window)
    wdg.resize(800, 400)
    return wdg


def create_stage_widget(parent: QWidget) -> StagesControlWidget:
    """Create the Stage Control widget."""
    from pymmcore_gui.widgets._stage_control import StagesControlWidget

    return StagesControlWidget(parent=parent, mmcore=_get_core(parent))


def create_config_wizard(parent: QWidget) -> pmmw.ConfigWizard:
    """Create the Hardware Configuration Wizard."""
    from pymmcore_widgets import ConfigWizard

    mmcore = _get_core(parent)
    config_file = mmcore.systemConfigurationFile() or ""
    return ConfigWizard(config_file=config_file, core=mmcore, parent=parent)


# ######################## WidgetAction Enum #########################


class WidgetAction(ActionKey):
    """Widget Actions toggle/create singleton widgets."""

    ABOUT = "About Pymmcore Gui"
    PROP_BROWSER = "Property Browser"
    PIXEL_CONFIG = "Pixel Configuration"
    INSTALL_DEVICES = "Install Devices"
    MDA_WIDGET = "MDA Widget"
    CONFIG_GROUPS = "Configs and Preset"
    CAMERA_ROI = "Camera ROI"
    CONSOLE = "Console"
    EXCEPTION_LOG = "Exception Log"
    STAGE_CONTROL = "Stage Control"
    CONFIG_WIZARD = "Hardware Config Wizard"

    def create_widget(self, parent: QWidget) -> QWidget:
        """Create the widget associated with this action."""
        info: WidgetActionInfo[QWidget] = WidgetActionInfo.for_key(self)
        if not info.create_widget:
            raise NotImplementedError(f"No constructor has been provided for {self!r}")
        return info.create_widget(parent)

    def dock_area(self) -> Qt.DockWidgetArea | None:
        """Return the default dock area for this widget."""
        return WidgetActionInfo.for_key(self).dock_area


# ######################## WidgetActionInfos #########################

WT = TypeVar("WT", bound="QWidget")


@dataclass
class WidgetActionInfo(ActionInfo, Generic[WT]):
    """Subclass to set default values for WidgetAction."""

    # by default, widget actions are checkable, and the check state indicates visibility
    checkable: bool = True
    # function that can be called with (parent: QWidget) -> QWidget
    create_widget: Callable[[QWidget], WT] | None = None
    # Use None to indicate that the widget should not be docked
    dock_area: Qt.DockWidgetArea | None = Qt.DockWidgetArea.RightDockWidgetArea


show_about = WidgetActionInfo(
    key=WidgetAction.ABOUT,
    create_widget=create_about_widget,
    dock_area=None,
    menu_role=QAction.MenuRole.AboutRole,
)

show_console = WidgetActionInfo(
    key=WidgetAction.CONSOLE,
    shortcut="Ctrl+Shift+C",
    icon="iconoir:terminal",
    create_widget=create_mm_console,
    dock_area=Qt.DockWidgetArea.BottomDockWidgetArea,
)

show_property_browser = WidgetActionInfo(
    key=WidgetAction.PROP_BROWSER,
    shortcut="Ctrl+Shift+P",
    icon="mdi-light:format-list-bulleted",
    create_widget=create_property_browser,
    dock_area=None,
)

show_install_devices = WidgetActionInfo(
    key=WidgetAction.INSTALL_DEVICES,
    shortcut="Ctrl+Shift+I",
    icon="mdi-light:download",
    create_widget=create_install_widgets,
    dock_area=None,
)

show_mda_widget = WidgetActionInfo(
    key=WidgetAction.MDA_WIDGET,
    shortcut="Ctrl+Shift+M",
    icon="qlementine-icons:cube-16",
    create_widget=create_mda_widget,
)

show_camera_roi = WidgetActionInfo(
    key=WidgetAction.CAMERA_ROI,
    shortcut="Ctrl+Shift+R",
    icon="material-symbols-light:screenshot-region-rounded",
    create_widget=create_camera_roi,
    dock_area=Qt.DockWidgetArea.LeftDockWidgetArea,
)

show_config_groups = WidgetActionInfo(
    key=WidgetAction.CONFIG_GROUPS,
    shortcut="Ctrl+Shift+G",
    icon="mdi-light:format-list-bulleted",
    create_widget=create_config_groups,
    dock_area=Qt.DockWidgetArea.LeftDockWidgetArea,
)

show_pixel_config = WidgetActionInfo(
    key=WidgetAction.PIXEL_CONFIG,
    shortcut="Ctrl+Shift+X",
    icon="mdi-light:grid",
    create_widget=create_pixel_config,
)

show_exception_log = WidgetActionInfo(
    key=WidgetAction.EXCEPTION_LOG,
    shortcut="Ctrl+Shift+E",
    icon="mdi-light:alert",
    create_widget=create_exception_log,
    dock_area=None,
)

show_stage_control = WidgetActionInfo(
    key=WidgetAction.STAGE_CONTROL,
    shortcut="Ctrl+Shift+S",
    icon="fa:arrows",
    create_widget=create_stage_widget,
    dock_area=Qt.DockWidgetArea.LeftDockWidgetArea,
)

show_config_wizard = WidgetActionInfo(
    key=WidgetAction.CONFIG_WIZARD,
    icon="mdi:cog",
    create_widget=create_config_wizard,
    dock_area=None,
)<|MERGE_RESOLUTION|>--- conflicted
+++ resolved
@@ -79,14 +79,10 @@
 
 def create_mda_widget(parent: QWidget) -> pmmw.MDAWidget:
     """Create the MDA widget."""
-<<<<<<< HEAD
-    from pymmcore_gui.widgets import _MDAWidget
-=======
     # from pymmcore_gui.widgets import _MDAWidget
     from pymmcore_widgets import MDAWidget
->>>>>>> 797078e7
-
-    return _MDAWidget(parent=parent, mmcore=_get_core(parent))
+
+    return MDAWidget(parent=parent, mmcore=_get_core(parent))
 
 
 def create_camera_roi(parent: QWidget) -> pmmw.CameraRoiWidget:
