# https://peps.python.org/pep-0517/
[build-system]
requires = ["hatchling", "hatch-vcs"]
build-backend = "hatchling.build"

# https://hatch.pypa.io/latest/config/metadata/
[tool.hatch.version]
source = "vcs"

# read more about configuring hatch at:
# https://hatch.pypa.io/latest/config/build/
[tool.hatch.build.targets.wheel]
only-include = ["src"]
sources = ["src"]

# https://peps.python.org/pep-0621/
[project]
name = "pymmcore-gui"
dynamic = ["version"]
description = "A Micro-Manager GUI based on pymmcore-widgets and pymmcore-plus."
readme = "README.md"
requires-python = ">=3.10"
license = { text = "BSD-3-Clause" }
authors = [
    { email = "federico.gasparoli@gmail.com", name = "Federico Gasparoli" },
    { name = "Talley Lambert", email = "talley.lambert@gmail.com" },
]
classifiers = [
    "Development Status :: 3 - Alpha",
    "License :: OSI Approved :: BSD License",
    "Programming Language :: Python :: 3",
    "Programming Language :: Python :: 3.10",
    "Programming Language :: Python :: 3.11",
    "Programming Language :: Python :: 3.12",
    "Programming Language :: Python :: 3.13",
    "Typing :: Typed",
]
dependencies = [
<<<<<<< HEAD
    "ndv[vispy] @ git+https://github.com/pyapp-kit/ndv@main",
    "pymmcore-plus[cli]>=0.12.0",
    "pymmcore-widgets>=0.8.0",
=======
    "ndv[vispy]>=0.2",
    "pymmcore-plus[cli]>=0.13.0",
    "pymmcore-nano",
    "pymmcore-widgets>=0.9.0",
>>>>>>> 7caea9d8
    "PyQt6==6.7.1",
    "pyyaml>=6.0.2",
    "qtconsole>=5.6.1",
    "rich",                         # also in pymmcore-plus[cli] above
    "superqt[cmap,iconify]>=0.7.0",
    "tifffile>=2024.12.12",
    "tqdm>=4.67.1",
    "zarr>=2.18.3",
]

[tool.uv]
override-dependencies = ["pymmcore ;  sys_platform == 'never'"]

[dependency-groups]
dev = [
    "ipython>=8.30.0",
    "mypy>=1.13.0",
    "pre-commit>=4.0.1",
    "pyautogui>=0.9.54",
    "pyinstaller>=6.11.1",
    "pytest>=8.3.4",
    "pytest-cov>=6.0.0",
    "pytest-qt>=4.4.0",
    "rich>=13.9.4",
    "ruff>=0.8.3",
    "rust-just>=1.38.0",
    "types-pyautogui>=0.9.3.20241230",
]

[tool.hatch.metadata]
allow-direct-references = true

# same as console_scripts entry point
[project.scripts]
mmgui = "pymmcore_gui._app:main"

[project.urls]
homepage = "https://github.com/tlambert03/pymmcore-gui"
repository = "https://github.com/tlambert03/pymmcore-gui"


# https://docs.astral.sh/ruff
[tool.ruff]
line-length = 88
target-version = "py310"
src = ["src"]

# https://docs.astral.sh/ruff/rules
[tool.ruff.lint]
pydocstyle = { convention = "numpy" }
select = [
    "E",    # style errors
    "W",    # style warnings
    "F",    # flakes
    "D",    # pydocstyle
    "D417", # Missing argument descriptions in Docstrings
    "I",    # isort
    "UP",   # pyupgrade
    "C4",   # flake8-comprehensions
    "B",    # flake8-bugbear
    "A001", # flake8-builtins
    "RUF",  # ruff-specific rules
    "TC",   # flake8-type-checking
    "TID",  # flake8-tidy-imports
]
ignore = [
    "D100", # Missing docstring in public module
    "D104", # Missing docstring in public package
    "D401", # First line should be in imperative mood (remove to opt in)
]

[tool.ruff.lint.per-file-ignores]
"tests/*.py" = ["D", "S"]

# https://docs.astral.sh/ruff/formatter/
[tool.ruff.format]
docstring-code-format = true
skip-magic-trailing-comma = false # default is false

# https://mypy.readthedocs.io/en/stable/config_file.html
[tool.mypy]
files = "src/**/"
strict = true
disallow_any_generics = false
disallow_subclassing_any = false
show_error_codes = true
pretty = true
plugins = ["pydantic.mypy"]

# https://docs.pytest.org/
[tool.pytest.ini_options]
minversion = "8.0"
testpaths = ["tests"]
filterwarnings = ["error"]

# https://coverage.readthedocs.io/
[tool.coverage.report]
show_missing = true
exclude_lines = [
    "pragma: no cover",
    "if TYPE_CHECKING:",
    "@overload",
    "except ImportError",
    "\\.\\.\\.",
    "raise NotImplementedError()",
    "pass",
]

[tool.coverage.run]
source = ["pymmcore_gui"]

[tool.check-manifest]
ignore = [".pre-commit-config.yaml", ".ruff_cache/**/*", "tests/**/*"]

[tool.typos.default]
extend-ignore-identifiers-re = ["(?i)nd2?.*", "(?i)ome"]

[tool.typos.files]
extend-exclude = ["*.spec", "hooks/"]<|MERGE_RESOLUTION|>--- conflicted
+++ resolved
@@ -36,16 +36,10 @@
     "Typing :: Typed",
 ]
 dependencies = [
-<<<<<<< HEAD
     "ndv[vispy] @ git+https://github.com/pyapp-kit/ndv@main",
-    "pymmcore-plus[cli]>=0.12.0",
-    "pymmcore-widgets>=0.8.0",
-=======
-    "ndv[vispy]>=0.2",
     "pymmcore-plus[cli]>=0.13.0",
     "pymmcore-nano",
     "pymmcore-widgets>=0.9.0",
->>>>>>> 7caea9d8
     "PyQt6==6.7.1",
     "pyyaml>=6.0.2",
     "qtconsole>=5.6.1",
