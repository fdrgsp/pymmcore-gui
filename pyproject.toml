--- conflicted
+++ resolved
@@ -38,10 +38,6 @@
 dependencies = [
     "ndv[vispy] @ git+https://github.com/pyapp-kit/ndv@main",
     "pymmcore-plus[cli]>=0.13.0",
-<<<<<<< HEAD
-    # "pymmcore-nano",
-=======
->>>>>>> 3627b8cd
     "pymmcore-widgets>=0.9.0",
     "PyQt6==6.7.1",
     "pyyaml>=6.0.2",
@@ -53,14 +49,11 @@
     "zarr>=2.18.3,<3.0",
 ]
 
-<<<<<<< HEAD
-=======
 # TO USE pymmcore-nano, you need to add pymmcore-nano to dependencies
 # and uncomment the override-dependencies line below
 # currently, pymmcore-nano has some issues related to threading that need to be solved
 # 
 # "pymmcore-nano",
->>>>>>> 3627b8cd
 # [tool.uv]
 # override-dependencies = ["pymmcore ;  sys_platform == 'never'"]
 
