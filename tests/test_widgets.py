from __future__ import annotations

from typing import TYPE_CHECKING
from unittest.mock import patch

<<<<<<< HEAD
import pytest
=======
from pymmcore_gui.widgets.image_preview._pygfx_image import PygfxImagePreview
>>>>>>> 80615171

if TYPE_CHECKING:
    from pymmcore_plus import CMMCorePlus
    from pytestqt.qtbot import QtBot


def test_image_preview(mmcore: CMMCorePlus, qtbot: QtBot) -> None:
    try:
        from pymmcore_gui.widgets._pygfx_image import PygfxImagePreview
    except ImportError:
        pytest.skip("PygfxImagePreview not available")
        return

    img_preview = PygfxImagePreview(None, mmcore)
    qtbot.addWidget(img_preview)
    assert img_preview.data is None
    mmcore.snapImage()
    assert img_preview.data is not None

    # clims, cmap, interpolation

    initial_clims = img_preview.clims
    img_preview.set_clims((0, 1000))
    assert img_preview.clims == (0, 1000)
    img_preview.set_clims("auto")
    assert img_preview.clims == initial_clims

    img_preview.set_cmap("viridis")
    assert "viridis" in img_preview.cmap.name

    assert img_preview.interpolation == "nearest"
    img_preview.set_interpolation("linear")
    assert img_preview.interpolation == "linear"

    # attach/detach the widget from the core events
    with patch.object(
        img_preview, "_on_image_snapped", wraps=img_preview._on_image_snapped
    ) as mock_on_snapped:
        # this attach is necessary to reconnect the mocked method
        img_preview.attach(mmcore)

        mock_on_snapped.assert_not_called()
        with qtbot.waitSignal(mmcore.events.imageSnapped):
            mmcore.snapImage()
        mock_on_snapped.assert_called_once()
        mock_on_snapped.reset_mock()
        img_preview.detach()
        with qtbot.waitSignal(mmcore.events.imageSnapped):
            mmcore.snapImage()
        mock_on_snapped.assert_not_called()<|MERGE_RESOLUTION|>--- conflicted
+++ resolved
@@ -3,11 +3,7 @@
 from typing import TYPE_CHECKING
 from unittest.mock import patch
 
-<<<<<<< HEAD
 import pytest
-=======
-from pymmcore_gui.widgets.image_preview._pygfx_image import PygfxImagePreview
->>>>>>> 80615171
 
 if TYPE_CHECKING:
     from pymmcore_plus import CMMCorePlus
@@ -16,7 +12,7 @@
 
 def test_image_preview(mmcore: CMMCorePlus, qtbot: QtBot) -> None:
     try:
-        from pymmcore_gui.widgets._pygfx_image import PygfxImagePreview
+        from pymmcore_gui.widgets.image_preview._pygfx_image import PygfxImagePreview
     except ImportError:
         pytest.skip("PygfxImagePreview not available")
         return
