--- conflicted
+++ resolved
@@ -861,26 +861,14 @@
 
 [[package]]
 name = "ndv"
-<<<<<<< HEAD
 version = "0.2.2.dev4+g133f7c1"
 source = { git = "https://github.com/pyapp-kit/ndv?rev=main#133f7c1fa8793aaaccbf8ff16b67d9ed598e0949" }
-=======
-version = "0.2.1"
-source = { registry = "https://pypi.org/simple" }
->>>>>>> 7caea9d8
 dependencies = [
     { name = "cmap" },
     { name = "numpy" },
     { name = "psygnal" },
     { name = "pydantic" },
     { name = "typing-extensions" },
-<<<<<<< HEAD
-=======
-]
-sdist = { url = "https://files.pythonhosted.org/packages/bb/03/2551475aa0dec06e54cc859b69bf59f10be25b90b7863de949e27b0b798a/ndv-0.2.1.tar.gz", hash = "sha256:24600662977c9e7c301303cdb0e9cf850fdde04dfadc6e3711999a06db8b15db", size = 110872 }
-wheels = [
-    { url = "https://files.pythonhosted.org/packages/97/09/619bfc79d08f631f67cf81c031ad341ff31fc06100c04f06158570234262/ndv-0.2.1-py3-none-any.whl", hash = "sha256:f950b1ea575d5ad24cdf23cc23d65b38d1d513fb6a9dfe3e1e6436ae682d2a95", size = 108389 },
->>>>>>> 7caea9d8
 ]
 
 [package.optional-dependencies]
@@ -1450,10 +1438,7 @@
 
 [[package]]
 name = "pymmcore-gui"
-<<<<<<< HEAD
 version = "0.1.dev251+g48609f4.d20250120"
-=======
->>>>>>> 7caea9d8
 source = { editable = "." }
 dependencies = [
     { name = "ndv", extra = ["vispy"] },
@@ -1489,16 +1474,9 @@
 
 [package.metadata]
 requires-dist = [
-<<<<<<< HEAD
     { name = "ndv", extras = ["vispy"], git = "https://github.com/pyapp-kit/ndv?rev=main" },
     { name = "pymmcore-plus", extras = ["cli"], specifier = ">=0.12.0" },
     { name = "pymmcore-widgets", specifier = ">=0.8.0" },
-=======
-    { name = "ndv", extras = ["vispy"], specifier = ">=0.2" },
-    { name = "pymmcore-nano" },
-    { name = "pymmcore-plus", extras = ["cli"], specifier = ">=0.13.0" },
-    { name = "pymmcore-widgets", specifier = ">=0.9.0" },
->>>>>>> 7caea9d8
     { name = "pyqt6", specifier = "==6.7.1" },
     { name = "pyyaml", specifier = ">=6.0.2" },
     { name = "qtconsole", specifier = ">=5.6.1" },
